import os
import random
import matplotlib
import numpy as np

from pytorch3d.structures import Meshes, Pointclouds
from pytorch3d.ops import sample_points_from_meshes
from pytorch3d.io import IO
import pytorch3d.transforms as t3d

import torch
from torch.utils.data import Dataset

class FindAnythingDataset(Dataset):
    """ Download data from 
        https://lmb.informatik.uni-freiburg.de/resources/datasets/ORION/modelnet40_manually_aligned.tar

        Args:
            root_dir (str): path to the root directory of the dataset, contianing classes at the top level
            split (str): "train" or "test" split of the dataset
            debug_mode (bool): if True, returns a list of open3d.geometry.PointCloud objects that were
                used for the scene that is returned (default is False)

        Returns Dictionary with keys:
            "query": Point cloud scene of shape (N, 3) in torch.float32, including a plane and a random
                number of objects from random classes
            "support_mask": Point cloud object to search of shape (M, 3) in torch.float32, is one of the 
                existing classes in the "query" scene
            "label": label mask for the support object within the query scene of shape (N, 1) in torch.uint8
                label mask is 1 if the point is part of the support object, 0 otherwise
            "instance_label": instance-level label mask for the support object within the query scene of
                shape (N, 1) in torch.uint8, beginning with 0 for the first instance, 1, and so on. All
                non-support points are labeled -1
            "debug_objects_list" (optional): list of open3d.geometry.PointCloud objects that were used for
                the scene that is returned if debug_mode is set to True (default is False), including the
                plane and all objects in the scene
    """

    SAMPLING_UPSCALE_FACTOR = 1.25
    DATA_MEAN = [0, 0, 1.5, 0, 0, 0]
    DATA_STD = [6, 6, 1.5, 1, 1, 1]

    def __init__(
            self,
            root_dir: str = "data/ModelNet",
            split: str = "train",
            dataset_size: int = 1e4,
            num_query_points: int = 2048,
            num_support_points: int = 1024,
            debug_mode: int = False
        ):
        # Set variables
        self.root_dir = root_dir
        self.split = split
        self.dataset_size = int(dataset_size)
        self.debug_mode = debug_mode
        self.num_query_points = num_query_points
        self.num_support_points = num_support_points

        # Get all types of objects
        self.obj_classes = [obj_class for obj_class in os.listdir(root_dir)]

        # Hyperparameters
        self.min_scene_instances = 6
        self.max_scene_instances = 10
        self.min_target_instances = 1
        self.max_target_instances = 3
        self.object_size_range = [2, 3]
        self.plane_side_dim = 13
        self.degen_volume_sa_ratio = 200
        self.degen_max_min_dim_ratio = 15

        self.cmap = matplotlib.colormaps['jet']
        self.data_mean = torch.tensor(self.DATA_MEAN, dtype=torch.float32)
        self.data_std = torch.tensor(self.DATA_STD, dtype=torch.float32)

        # Get list of all objects separated by train and test per class
        self.train_obj_dict = dict()
        self.test_obj_dict = dict()
        for obj_class in self.obj_classes:
            self.train_obj_dict[obj_class] = [obj for obj in os.listdir(
                os.path.join(root_dir, obj_class, "train")) if obj.endswith(".off")]
            self.test_obj_dict[obj_class] = [obj for obj in os.listdir(
                os.path.join(root_dir, obj_class, "test")) if obj.endswith(".off")]
            
    def create_plane(self, side_dim):
        # Generate vertices of the plane centered at (0,0,0)
        half_side = side_dim / 2.0
        vertices = torch.tensor([[-half_side, -half_side, 0],
                            [half_side, -half_side, 0],
                            [half_side, half_side, 0],
                            [-half_side, half_side, 0]])
        # Generate triangular faces of the plane
        triangles = torch.tensor([[0, 1, 2], [0, 2, 3]])
        # Create an Open3D TriangleMesh object
        plane = Meshes(verts=[vertices], faces=[triangles])
        plane._compute_vertex_normals()
        return plane
    
    def random_positions(self, side_dim, obj_point_clouds, obj_counts, discretization_factor = 0.1):
        # Create a 0.1 discretized boolean 2D array with the same side as the side_dim initialized to 1's
        grid = np.ones((int(side_dim / discretization_factor), 
                        int(side_dim / discretization_factor)), 
                        dtype=bool)

        # Sample index positions from 1's and set the surrounding area (max possible size * 1.5) to 0's
        positions = []
        for i in range(len(obj_point_clouds) - 1):
            for j in range(obj_counts[i]):
                # Find indices where the array has a value of 1
                indices = np.argwhere(grid == True)

                # If no indices with value 1 are found, return None
                assert len(indices) > 0, "Error: No indices with value 1 found"

                # Randomly select an index from the list of indices
                sampled_index = indices[np.random.randint(0, len(indices))]

                # Set the surrounding area to 0's, 0.75 x max_obj_side_dim in each direction
                bbox = obj_point_clouds[i].get_bounding_boxes().squeeze()
                max_obj_side_dim = max(bbox[:,1] - bbox[:,0])
                offset = int(np.ceil(max_obj_side_dim * 0.75 / discretization_factor))
                min_dim0 = max(0, sampled_index[0] - offset)
                max_min0 = min(grid.shape[0], sampled_index[0] + offset)
                min_dim1 = max(0, sampled_index[1] - offset)
                max_dim1 = min(grid.shape[1], sampled_index[1] + offset)
                grid[min_dim0:max_min0, min_dim1:max_dim1] = False

                # Calculate actual 2D position
                position = np.array([sampled_index[0] * 0.1 - side_dim / 2.0, 
                                    sampled_index[1] * 0.1 - side_dim / 2.0, 
                                    0])
                positions.append(position)
        return positions


    def __getitem__(self, idx):
        """
        Generate a scene from the dataset on top of a ground plane

        Notes
            The target class and instance is randomly sampled
            All negative instances are from the non-target classes, and are randomly sampled
            Each scene will have:
                # target instances: num_target_instances
                # negative instances: num_scene_instances - num_target_instances
                + 1 plane
        """
        # Create a list of mesh objects to place in the scene
        obj_classes = []
        obj_class_ids = []
        obj_counts = []
        obj_meshes = []
        obj_surface_areas = []

        # Randomly determine one class to be the target class
        target_class_id = np.random.randint(low=0, high=len(self.obj_classes))

        # Randomly select the number of classes to include in the scene
        num_scene_instances = np.random.randint(low=self.min_scene_instances, high=self.max_scene_instances + 1)

        # Randomly select the number of target instances to include in the scene
        num_target_instances = random.randint(self.min_target_instances, min(self.max_target_instances, num_scene_instances))

        obj_class_ids.append(target_class_id)
        obj_classes.append(self.obj_classes[target_class_id])
        obj_counts.append(num_target_instances)

        # Remove the target class from list for sampling negative instances
        available_class_ids = [i for i in range(len(self.obj_classes)) if i != target_class_id]
        non_target_class_ids = np.random.choice(available_class_ids, size=(num_scene_instances - num_target_instances), replace=True)
        non_target_class_counts = {}
        for c in non_target_class_ids:
            non_target_class_counts[c] = non_target_class_counts.get(c, 0) + 1
        
        # Add to object counts
        for k, v in non_target_class_counts.items():
            obj_class_ids.append(k)
            obj_counts.append(v)
            obj_classes.append(self.obj_classes[k])

        # Add a color for each class
        obj_colors = [np.array(self.cmap(i))[:3] for i in np.linspace(0, 1, num=len(obj_classes) + 1)]
        for i in range(len(obj_classes)):
            while True:
                if self.split == "train":
                    obj = np.random.choice(self.train_obj_dict[obj_classes[i]])
                else:
                    obj = np.random.choice(self.test_obj_dict[obj_classes[i]])

                # Load the object
                file_path = os.path.join(self.root_dir, obj_classes[i], self.split, obj)
                mesh = IO().load_mesh(file_path)
                
                # Compute the volume / SA ratio to find degenerate cases
                bbox = mesh.get_bounding_boxes().squeeze()
                volume = (bbox[0,1] - bbox[0,0]) * (bbox[1,1] - bbox[1,0]) * (bbox[2,1] - bbox[2,0])
                surface_area = torch.sum(mesh.faces_areas_packed())
                ratio = volume / surface_area
                dim_ratio = max(bbox[:,1] - bbox[:,0]) / min(bbox[:,1] - bbox[:,0])

                # print("Volume / SA Ratio: ", obj_classes[i], ratio)
                # print("Dimension Ratio: ", obj_classes[i], dim_ratio)
                
                if ratio < self.degen_volume_sa_ratio and dim_ratio < self.degen_max_min_dim_ratio:
                    break

            # Randomly scale the object to a volume
            scale = random.uniform(self.object_size_range[0], self.object_size_range[1])

            # Scale the object to be the randomized scaling factor
            mesh_bbox = mesh.get_bounding_boxes().squeeze()
            # print("Mesh Bounding Box: ", mesh_bbox)
            mesh.scale_verts_((scale / torch.max(mesh_bbox[:,1] - mesh_bbox[:,0])).item())
            obj_surface_areas.append(torch.sum(mesh.faces_areas_packed()))
            # print("Scale ", scale / torch.max(mesh_bbox[:,1] - mesh_bbox[:,0]))
            # print("Mesh Bounds (Post): ", mesh.get_bounding_boxes().squeeze())
            
            # Get the bounding box dimensions and center
            bbox = mesh.get_bounding_boxes().squeeze()
            bbox_center = (bbox[:,0] + bbox[:,1]) / 2.0
            bbox_dims = bbox[:,1] - bbox[:,0]

            # Move the object so that the bounding box center is above the origin and the 
            # bottom of the bounding box is at z=0
            mesh.offset_verts_(-bbox_center)
            mesh.offset_verts_(torch.tensor([0, 0, bbox_dims[2] / 2]))

            mesh._compute_vertex_normals()
            obj_meshes.append(mesh)

        # Create a ground plane
        plane = self.create_plane(self.plane_side_dim)
        obj_classes.append('plane')
        obj_class_ids.append(0)
        obj_counts.append(1)
        obj_meshes.append(plane)
        obj_surface_areas.append(torch.sum(plane.faces_areas_packed()))

        obj_surface_areas = np.array(obj_surface_areas)
        obj_counts = np.array(obj_counts)

        total_area = np.sum(obj_surface_areas * obj_counts)
        obj_num_pts = ((obj_surface_areas / total_area) * self.num_query_points).astype(int)
        # Add residual points from integer division to last object
        obj_num_pts[-1] += (self.num_query_points - np.sum(obj_num_pts * obj_counts))

        obj_point_clouds = []
        for i in range(len(obj_meshes)):
            if (obj_counts[i] == 1):
                pc = sample_points_from_meshes(obj_meshes[i], 
                                               obj_num_pts[i], 
                                               return_normals=True)
            else:
                pc = sample_points_from_meshes(obj_meshes[i], 
                                               int(self.SAMPLING_UPSCALE_FACTOR * obj_num_pts[i]), 
                                               return_normals=True)
            
            # Store the points (idx=0) and normals (idx=1)
            point_cloud = Pointclouds(points=pc[0], normals=pc[1])
            obj_point_clouds.append(point_cloud)

        query_points = []
        query_normals = []
        query_class_labels = []
        query_instance_labels = []
        query_pt_colors = []

        for i in range(len(obj_classes)):
            for j in range(obj_counts[i]):
                if i != len(obj_classes) - 1:
                    # Define a random orientation about the z-axis
                    z_rot = torch.tensor(random.uniform(0, 2 * np.pi))
                    rotation = t3d.euler_angles_to_matrix(torch.tensor([0.0, 0.0, z_rot]), "XYZ")
                    rotate = t3d.Rotate(rotation)
    
                    # Rotate the point cloud and normals
                    transformed_points = rotate.transform_points(obj_point_clouds[i].points_packed())
                    transformed_normals = rotate.transform_normals(obj_point_clouds[i].normals_packed())

                    transformed_pc = Pointclouds(points=transformed_points.unsqueeze(0), 
                                                 normals=transformed_normals.unsqueeze(0))

                else:
                    transformed_pc = obj_point_clouds[i]

                points = np.asarray(transformed_pc.points_packed(), dtype=np.float32)
                normals = np.asarray(transformed_pc.normals_packed(), dtype=np.float32)

                # If plane, set all normals to pointing straight up
                if i == len(obj_classes) - 1:
                    normals = np.zeros_like(normals)
                    normals[:, 2] = 1

                if obj_counts[i] > 1:
                    indices = np.random.choice(int(self.SAMPLING_UPSCALE_FACTOR * obj_num_pts[i]), obj_num_pts[i], replace=False)
                    points = points[indices]
                    normals = normals[indices]
                
                query_points.append(points)
                query_normals.append(normals)
                if i == 0:
                    query_class_labels.append(np.ones(obj_num_pts[i], dtype=np.float32))
                else:
                    query_class_labels.append(np.zeros(obj_num_pts[i], dtype=np.float32))
                query_instance_labels.append(j * np.ones(obj_num_pts[i], dtype=np.float32))
                query_pt_colors.append(obj_colors[i].reshape(1, 3).repeat(obj_num_pts[i], axis=0))

        # Randomly sample positions for all objects
        half_side_with_offset = self.plane_side_dim - self.object_size_range[1]
        random_positions = self.random_positions(half_side_with_offset, obj_point_clouds, obj_counts)
        for i in range(len(query_points) - 1):
            query_points[i] += random_positions[i]

        # Create sample data
        query_points = np.concatenate(query_points, axis=0)
        query_normals = np.concatenate(query_normals, axis=0)
        query_pc = torch.from_numpy(np.concatenate([query_points, query_normals], axis=-1))
        class_labels = torch.from_numpy(np.concatenate(query_class_labels, axis=0))
        instance_labels = torch.from_numpy(np.concatenate(query_instance_labels, axis=0))

        # Create support point cloud
        sampled_pc = sample_points_from_meshes(obj_meshes[0], self.num_support_points, return_normals=True)
        support_pc = np.concatenate([np.asarray(sampled_pc[0].squeeze()), 
                                     np.asarray(sampled_pc[1].squeeze())], 
                                     axis=-1)
        support_pc = torch.from_numpy(support_pc).to(torch.float32)

        # Normalize Data

<<<<<<< HEAD
        query_pc = torch.from_numpy(scaler.fit_transform(query_pc)).to(torch.float32)
        support_pc = torch.from_numpy(scaler.fit_transform(support_pc)).to(torch.float32)
=======
        query_pc = (query_pc - self.data_mean) / self.data_std
        support_pc = (support_pc - self.data_mean) / self.data_std
>>>>>>> 1e0a9c92

        # Return query point cloud, support point cloud, labels, and instance labels as dictionary
        data = {
            "query": query_pc[:self.num_query_points],
            "class_labels": class_labels[:self.num_query_points],
            "instance_label": instance_labels[:self.num_query_points],
            "support": support_pc
        }
        
        if self.debug_mode is True:
            data["colors"] = np.concatenate(query_pt_colors, axis=0)[:self.num_query_points]
            data["obj_classes"] = obj_classes
            data["obj_counts"] = obj_counts

        return data
    
    def __len__(self) -> int:
        return self.dataset_size


if __name__ == "__main__":
    # Create a dataset object
    dataset = FindAnythingDataset(debug_mode=True)

    # Visualize one point cloud from the dataset
    data = dataset[0]
    print("Total number of points (including plane):", len(data["query"]))
    for obj, obj_count in zip(data["obj_classes"], data["obj_counts"]):
        print(f"class: {obj:<15} \t count: {obj_count:02d}")

    # ### Visualize with matplotlib ###
    # import matplotlib.pyplot as plt

    # # Visualize the point cloud with matplotlib without Axes3D
    # point_cloud = data['query']
    # fig = plt.figure()
    # ax = fig.add_subplot(projection='3d')
    # ax.scatter(point_cloud[:, 0], point_cloud[:, 1], point_cloud[:, 2], s=1)
    # plt.show()

    # ### Test time ###
    # import time
    # from torch.utils.data import DataLoader

    # dataset = FindAnythingDataset(split="train")
    # dataloader = DataLoader(
    #     dataset=dataset,
    #     batch_size=8,
    #     num_workers=8,
    # )

    # start = time.time()
    # for data in dataloader:
    #     print(time.time() - start)
    #     start = time.time()<|MERGE_RESOLUTION|>--- conflicted
+++ resolved
@@ -328,13 +328,8 @@
 
         # Normalize Data
 
-<<<<<<< HEAD
-        query_pc = torch.from_numpy(scaler.fit_transform(query_pc)).to(torch.float32)
-        support_pc = torch.from_numpy(scaler.fit_transform(support_pc)).to(torch.float32)
-=======
         query_pc = (query_pc - self.data_mean) / self.data_std
         support_pc = (support_pc - self.data_mean) / self.data_std
->>>>>>> 1e0a9c92
 
         # Return query point cloud, support point cloud, labels, and instance labels as dictionary
         data = {
