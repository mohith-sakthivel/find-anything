--- conflicted
+++ resolved
@@ -36,13 +36,8 @@
 # Train
 config.epochs = 45
 config.batch_size = 16
-<<<<<<< HEAD
-config.lr = 1e-3
-config.train_dataset_size = 2e4
-=======
 config.lr = 5e-4
 config.train_dataset_size = 2e3
->>>>>>> cae71423
 
 # Test
 config.eval_freq = 1  # Epochs after which to eval model
